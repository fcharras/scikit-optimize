# conda update -n base conda
conda create -n testenv --yes python pip pytest nose
source activate testenv

python -m pip install -e '.[plots]'
export SKOPT_HOME=$(pwd)

conda install --yes jupyter
<<<<<<< HEAD
python -m pip install pdoc==0.3.2 pygments sphinx sphinx_rtd_theme
=======
pip install pdoc==0.3.2 pygments sphinx sphinx_rtd_theme sphinx-gallery numpydoc memory_profiler
>>>>>>> d8498d81

# importing matplotlib once builds the font caches. This avoids
# having warnings in our example notebooks
python -c "import matplotlib.pyplot as plt"<|MERGE_RESOLUTION|>--- conflicted
+++ resolved
@@ -6,11 +6,8 @@
 export SKOPT_HOME=$(pwd)
 
 conda install --yes jupyter
-<<<<<<< HEAD
-python -m pip install pdoc==0.3.2 pygments sphinx sphinx_rtd_theme
-=======
-pip install pdoc==0.3.2 pygments sphinx sphinx_rtd_theme sphinx-gallery numpydoc memory_profiler
->>>>>>> d8498d81
+python -m pip install pdoc==0.3.2 pygments sphinx sphinx_rtd_theme sphinx-gallery numpydoc memory_profiler
+
 
 # importing matplotlib once builds the font caches. This avoids
 # having warnings in our example notebooks
